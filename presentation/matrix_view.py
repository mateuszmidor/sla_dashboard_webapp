--- conflicted
+++ resolved
@@ -61,16 +61,10 @@
     for row in reversed(mesh.rows):
         colors_col = []
         for col in row.columns:
-<<<<<<< HEAD
-            deteriorated = tresholds.deteriorated(row.agent_id, col.agent_id)
-            failed = tresholds.failed(row.agent_id, col.agent_id)
-            value = get_metric_value(metric, matrix.cells[row.agent_alias][col.agent_alias])
-            color = get_color(value, deteriorated, failed)
-=======
             warning = tresholds.warning(row.agent_id, col.agent_id)
             error = tresholds.error(row.agent_id, col.agent_id)
-            color = get_color(matrix.cells[row.agent_alias][col.agent_alias].latency_microsec.value, warning, error)
->>>>>>> 5bd8c65a
+            value = get_metric_value(metric, matrix.cells[row.agent_alias][col.agent_alias])
+            color = get_color(value, warning, error)
             colors_col.append(color)
         colors.append(colors_col)
 
