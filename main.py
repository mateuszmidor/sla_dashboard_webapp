import logging
import os
import sys
from typing import Any, Dict, Optional, Tuple

import dash
import dash_core_components as dcc
import dash_html_components as html
import flask
from dash.dependencies import Input, Output

from domain.cached_repo_request_driven import CachedRepoRequestDriven
from domain.metric import Metric
from domain.model import MeshResults
from domain.types import AgentID
from infrastructure.config import ConfigYAML
from infrastructure.data_access.http.synthetics_repo import SyntheticsRepo
from presentation.chart_view import ChartView
from presentation.http_error_view import HTTPErrorView
from presentation.index_view import IndexView
from presentation.matrix_view import MatrixView

FORMAT = "[%(asctime)-15s] [%(process)d] [%(levelname)s]  %(message)s"
logger = logging.getLogger(__name__)


class WebApp:
    def __init__(self) -> None:
        try:
            config = ConfigYAML("data/config.yaml")
<<<<<<< HEAD
            email, token = get_auth_email_token()
            repo = SyntheticsRepo(email, token)
=======
            logging.basicConfig(level=config.logging_level, format=FORMAT)
            email, token = WebApp._get_auth_email_token()
            repo = SyntheticsRepo(email, token, config.timeout)
>>>>>>> 76717ec6
            self._cached_repo = CachedRepoRequestDriven(
                repo,
                config.test_id,
                config.data_update_period_seconds,
                config.data_update_lookback_seconds,
            )
            self._config = config
            app = dash.Dash(__name__, suppress_callback_exceptions=True)
            app.layout = IndexView.make_layout()
            self._app = app
            self._current_metric = Metric.LATENCY

            # all views - handle path change
            @app.callback(Output(IndexView.PAGE_CONTENT, "children"), [Input(IndexView.URL, "pathname")])
            def display_page(pathname: str):
                return self._get_page_content(pathname)

            # matrix view - handle metric select
            @app.callback(Output(MatrixView.MATRIX, "figure"), [Input(MatrixView.METRIC_SELECTOR, "value")])
            def update_matrix(value: str):
                metric = Metric(value)
                self._current_metric = metric
                return MatrixView.make_matrix_data(self.mesh, metric, self.config)

            # matrix view - handle cell click
            @app.callback(Output(IndexView.REDIRECT, "children"), Input(MatrixView.MATRIX, "clickData"))
            def open_chart(clickData: Optional[Dict[str, Any]]):
                if clickData is not None:
                    return self._handle_cell_click(clickData["points"][0]["x"], clickData["points"][0]["y"])

        except Exception as err:
            logger.exception("WebApp initialization failure")
            sys.exit(1)

    def get_production_server(self) -> flask.Flask:
        return self._app.server

    def run_development_server(self) -> None:
        self._app.run_server(debug=True)

    def _get_page_content(self, pathname: str) -> html.Div:
        try:
            if pathname == "/":
                return self._make_matrix_layout()
            elif pathname.startswith("/chart"):
                return self._make_chart_layout(pathname)
            else:
                return HTTPErrorView.make_layout(404)
        except Exception as err:
            logger.exception("Error while rendering page")
            return HTTPErrorView.make_layout(500)

    def _handle_cell_click(self, x, y: str) -> Optional[dcc.Location]:
        from_agent_alias, to_agent_alias = y, x
        if from_agent_alias == to_agent_alias:
            return None

        results = self._cached_repo.get_mesh_test_results()
        from_agent_id = results.agents.get_id(from_agent_alias)
        to_agent_id = results.agents.get_id(to_agent_alias)

        return self._redirect_to_chart_view(from_agent_id, to_agent_id, self._current_metric)

    def _make_matrix_layout(self) -> html.Div:
        mesh_test_results = self._cached_repo.get_mesh_test_results()
        metric = self._current_metric
        return MatrixView.make_layout(mesh_test_results, metric)

    def _make_chart_layout(self, path: str) -> html.Div:
        from_agent, to_agent, metric = ChartView.decode_path(path)
        results = self._cached_repo.get_mesh_test_results()
        return ChartView.make_layout(from_agent, to_agent, metric, results)

    @staticmethod
    def _redirect_to_chart_view(from_agent, to_agent: AgentID, metric: Metric) -> dcc.Location:
        path = ChartView.encode_path(from_agent, to_agent, metric)
        return dcc.Location(pathname=path, id="")

    @property
    def mesh(self) -> MeshResults:
        return self._cached_repo.get_mesh_test_results()

    @property
    def config(self) -> ConfigYAML:
        return self._config

    @property
    def callback(self):
        return self._app.callback


def get_auth_email_token() -> Tuple[str, str]:
    try:
        return os.environ["KTAPI_AUTH_EMAIL"], os.environ["KTAPI_AUTH_TOKEN"]
    except KeyError as err:
        raise Exception(f"{err} environment variable is missing")


# Run production server: gunicorn --workers=1 'main:run()'
def run() -> flask.Flask:
    app = WebApp()
    return app.get_production_server()


# Run development server: python main.py
if __name__ == "__main__":
    app = WebApp()
    app.run_development_server()<|MERGE_RESOLUTION|>--- conflicted
+++ resolved
@@ -28,14 +28,9 @@
     def __init__(self) -> None:
         try:
             config = ConfigYAML("data/config.yaml")
-<<<<<<< HEAD
+            logging.basicConfig(level=config.logging_level, format=FORMAT)
             email, token = get_auth_email_token()
-            repo = SyntheticsRepo(email, token)
-=======
-            logging.basicConfig(level=config.logging_level, format=FORMAT)
-            email, token = WebApp._get_auth_email_token()
             repo = SyntheticsRepo(email, token, config.timeout)
->>>>>>> 76717ec6
             self._cached_repo = CachedRepoRequestDriven(
                 repo,
                 config.test_id,
