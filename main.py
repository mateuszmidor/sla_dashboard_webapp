--- conflicted
+++ resolved
@@ -81,19 +81,11 @@
     def run_development_server(self) -> None:
         self._app.run_server(debug=True)
 
-<<<<<<< HEAD
     def _redirect_to_default_layout(self, _: str) -> dcc.Location:
         # default is the matrix layout with specified metric type
         metric_type = self._config.default_metric
         path = quote(routing.encode_matrix_path(metric_type))
         return dcc.Location(id="REDIRECT", pathname=path, refresh=True)
-=======
-    def _redirect_to_default_layout(self, _: str) -> html.Div:
-        # default is the matrix layout with specified metric type
-        metric_type = self._config.default_metric
-        pathname = routing.encode_matrix_path(metric_type)
-        return self._make_matrix_layout(pathname)
->>>>>>> 195893d5
 
     def _make_404_layout(self, _: str) -> html.Div:
         return HTTPErrorView.make_layout(404)
