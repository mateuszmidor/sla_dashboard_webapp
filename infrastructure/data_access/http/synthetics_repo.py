--- conflicted
+++ resolved
@@ -72,17 +72,10 @@
         # The response.health list can be empty if no measurements were recorded in the requested time period,
         # for example, right after mesh test is started, or when it is paused
         if len(response.health) == 0:
-<<<<<<< HEAD
             return [], Tasks()
-
-        most_recent_result = response.health[-1]
-        return transform_to_internal_mesh_rows(most_recent_result), transform_to_internal_tasks(most_recent_result)
-=======
-            return []
         # The response.health list contains one entry for each unique test ID passed in the 'ids' list in the request.
         # We always request results for only one test, so using the first and only item is safe.
-        return transform_to_internal_mesh_rows(response.health[0])
->>>>>>> f45f6d81
+        return transform_to_internal_mesh_rows(response.health[0]), transform_to_internal_tasks(response.health[0])
 
     def _get_agents(self, test_id) -> Agents:
         test_resp = self._api_client.synthetics_admin_service.test_get(test_id)
